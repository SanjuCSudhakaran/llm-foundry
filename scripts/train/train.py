# Copyright 2022 MosaicML LLM Foundry authors
# SPDX-License-Identifier: Apache-2.0
import copy
import os
import sys
import warnings
from typing import Dict, List, Optional, Union

import torch
from composer import Trainer
from composer.core import Evaluator
from composer.utils import dist, get_device, reproducibility
from omegaconf import DictConfig, ListConfig
from omegaconf import OmegaConf as om
from transformers import PreTrainedTokenizerBase

from llmfoundry import (COMPOSER_MODEL_REGISTRY,
                        build_finetuning_dataloader,
                        build_text_denoising_dataloader)
from llmfoundry.data.text_data import build_text_dataloader
from llmfoundry.utils.builders import (build_algorithm, build_callback,
                                       build_icl_evaluators, build_logger,
                                       build_optimizer, build_scheduler,
                                       build_tokenizer)
from llmfoundry.utils.config_utils import (log_config, pop_config,
                                           process_init_device,
                                           update_batch_size_info)


def validate_config(cfg: DictConfig):
    """Validates compatible model and dataloader selection."""
    loaders = [cfg.train_loader]
    if 'eval_loader' in cfg:
        loaders.append(cfg.eval_loader)
    for loader in loaders:
        if loader.name == 'text':
            if cfg.model.name in ['hf_prefix_lm', 'hf_t5']:
                raise ValueError(
                    f'Model type "{cfg.model.name}" is not supported when using the "text " ' +\
                    f'dataloader. Please use the "text_denoising" dataloader to pre-train that model type.')
        elif loader.name == 'text_denoising':
            if cfg.model.name == 'hf_causal_lm':
                raise ValueError(
                    f'Model type "{cfg.model.name}" is not supported when using the "text_denoising" ' +\
                    f'dataloader. Please use the "text" dataloader to pre-train that model type.')
            if loader.mixture_of_denoisers.decoder_only_format and cfg.model.name == 'hf_t5':
                warnings.warn(
                    'Model type "hf_t5" requires `decoder_only_format` to be ``False``. ' +\
                    'Overriding `decoder_only_format` from ``True`` to ``False``.')
                loader.mixture_of_denoisers.decoder_only_format = False
            if (not loader.mixture_of_denoisers.decoder_only_format
               ) and cfg.model.name == 'hf_prefix_lm':
                warnings.warn(
                    'Model type "hf_prefix_lm" requires `decoder_only_format` to be ``True``. ' +\
                    'Overriding `decoder_only_format` from ``False`` to ``True``.')
                loader.mixture_of_denoisers.decoder_only_format = True

    if 'icl_tasks' in cfg:
        if cfg.model.name == 'hf_t5':
            raise ValueError(
                'ICL evaluation does not currently support Encoder-Decoder models, such as "hf_t5".'
            )

    if (cfg.model.get('fc_type', 'torch') != 'te' and 'te' not in cfg.model.get(
            'ffn_config', {}).get('ffn_type', 'mptmlp') and
            'fp8' in cfg.precision):
        warnings.warn(
            "fp8 only supported for te.Linear layers. Either set `cfg.model.fc_typ='te'` or "
            +
            "`cfg.model.ffn_config.ffn_type='te_ln_mlp'` to enable layers using fp8 precision."
        )

    if (cfg.model.get('fc_type', 'torch') == 'te' or
            'te' in cfg.model.get('ffn_config', {}).get('ffn_type', 'mptmlp')):
        fsdp_config = cfg.get('fsdp_config', None)
        act_ckpt = fsdp_config.get('activation_checkpointing', False)
        act_ckpt_reentrant = fsdp_config.get(
            'activation_checkpointing_reentrant', True)
        if fsdp_config is not None and act_ckpt == True and act_ckpt_reentrant == False:
            warnings.warn(
                '`te.Linear` layers do not support activation_checkpointing with '
                + '`activation_checkpointing_reentrant = False`. ' +
                'Setting cfg.fsdp_config.activation_checkpointing_reentrant=True.'
            )
            cfg.fsdp_config.activation_checkpointing_reentrant = True

    if 'te' in cfg.model.get('ffn_config', {}).get('ffn_type', 'mptmlp'):
        warnings.warn(
            '`te.LayerNormMLP` requires has issues with torch._dynamo. ' +
            'Setting `torch._dynamo.config.suppress_errors = True` and falling back to eager.'
        )
        torch._dynamo.config.suppress_errors = True  # type: ignore


def build_composer_model(model_cfg: DictConfig,
                         tokenizer: PreTrainedTokenizerBase):
    warnings.filterwarnings(
        action='ignore',
        message='Torchmetrics v0.9 introduced a new argument class property')
    if model_cfg.name not in COMPOSER_MODEL_REGISTRY:
        raise ValueError(
            f'Not sure how to build model with name={model_cfg.name}')
    return COMPOSER_MODEL_REGISTRY[model_cfg.name](model_cfg, tokenizer)


<<<<<<< HEAD
def build_dataloader(cfg: DictConfig, tokenizer: PreTrainedTokenizerBase, device_batch_size: int):
=======
def build_composer_peft_model(
        model_cfg: DictConfig, lora_cfg: DictConfig,
        tokenizer: PreTrainedTokenizerBase) -> ComposerHFCausalLM:
    try:
        from peft import LoraConfig, get_peft_model
    except ImportError as e:
        raise ImportError(
            'Error importing from peft. Please verify that peft and peft utils '
            +
            'are installed by running `pip install -e .[peft]` from `llm-foundry/`. '
            + f'Error encountered: {e}')

    # 1) loads a hf model, 2) adds peft modules, 3) wraps it in a ComposerHFCausalLM.
    print('Building Lora config...')
    lora_cfg = LoraConfig(**lora_cfg.args)

    print('Building model from HuggingFace checkpoint...')
    model = MPTForCausalLM.from_pretrained(
        model_cfg.pretrained_model_name_or_path, trust_remote_code=True)
    print('Model built!')

    print('Adding Lora modules...')
    model = get_peft_model(model, lora_cfg)
    print('Lora modules added!')

    model = ComposerHFCausalLM(model, tokenizer)

    return model


def print_trainable_parameters(model: torch.nn.Module) -> None:
    # Prints the number of trainable parameters in the model.
    trainable_params = 0
    all_param = 0
    for _, param in model.named_parameters():
        all_param += param.numel()
        if param.requires_grad:
            trainable_params += param.numel()
    print(
        f'trainable params: {trainable_params} || all params: {all_param} || trainable%: {100 * trainable_params / all_param}'
    )


def build_dataloader(cfg: DictConfig, tokenizer: PreTrainedTokenizerBase,
                     device_batch_size: int):
>>>>>>> 148c0793
    if cfg.name == 'text':
        return build_text_dataloader(
            cfg,
            tokenizer,
            device_batch_size,
        )
    elif cfg.name == 'text_denoising':
        return build_text_denoising_dataloader(
            cfg,
            tokenizer,
            device_batch_size,
        )
    elif cfg.name == 'finetuning':
        return build_finetuning_dataloader(
            cfg,
            tokenizer,
            device_batch_size,
        )
    else:
        raise ValueError(f'Not sure how to build dataloader with config: {cfg}')


def main(cfg: DictConfig):
    # Filter deprecation warning from torch internal usage
    warnings.filterwarnings(
        action='ignore',
        category=UserWarning,
        message=
        'torch.distributed.*_base is a private function and will be deprecated.*'
    )

    # Check for incompatibilities between the model and data loaders
    validate_config(cfg)

    # Resolve all interpolation variables as early as possible
    om.resolve(cfg)

    # Create copy of config for logging
    logged_cfg: DictConfig = copy.deepcopy(cfg)

    # Get max split size mb
    max_split_size_mb: Optional[int] = cfg.pop('max_split_size_mb', None)
    if max_split_size_mb is not None:
        os.environ[
            'PYTORCH_CUDA_ALLOC_CONF'] = f'max_split_size_mb:{max_split_size_mb}'

    # Set seed first
    seed: int = pop_config(cfg, 'seed', must_exist=True)
    reproducibility.seed_all(seed)

    # Initialize pytorch distributed training process groups
    dist_timeout: Union[int, float] = pop_config(cfg,
                                                 'dist_timeout',
                                                 must_exist=False,
                                                 default_value=600.0)
    dist.initialize_dist(get_device(None), timeout=dist_timeout)

    # Get global and device batch size information from distributed/single node setting
    cfg = update_batch_size_info(cfg)
    logged_cfg.update(cfg, merge=True)

    # Mandatory model training configs
    model_config: DictConfig = pop_config(cfg, 'model', must_exist=True)
    tokenizer_config: DictConfig = pop_config(cfg, 'tokenizer', must_exist=True)
    optimizer_config: DictConfig = pop_config(cfg, 'optimizer', must_exist=True)
    scheduler_config: DictConfig = pop_config(cfg, 'scheduler', must_exist=True)
    train_loader_config: DictConfig = pop_config(cfg,
                                                 'train_loader',
                                                 must_exist=True)

    # Optional fsdp data, fine-tuning, and eval configs
    fsdp_dict_config: Optional[DictConfig] = pop_config(cfg,
                                                        'fsdp_config',
                                                        must_exist=False,
                                                        default_value=None)
    fsdp_config: Optional[Dict] = om.to_container(
        fsdp_dict_config
    ) if fsdp_dict_config is not None else None  # type: ignore
    lora_config: Optional[DictConfig] = pop_config(cfg,
                                                   'lora',
                                                   must_exist=False,
                                                   default_value=None)
    eval_loader_config: Optional[DictConfig] = pop_config(cfg,
                                                          'eval_loader',
                                                          must_exist=False,
                                                          default_value=None)
    icl_tasks_config: Optional[ListConfig] = pop_config(cfg,
                                                        'icl_tasks',
                                                        must_exist=False,
                                                        default_value=None)

    # Optional logging, evaluation and callback configs
    logger_configs: Optional[DictConfig] = pop_config(cfg,
                                                      'loggers',
                                                      must_exist=False,
                                                      default_value=None)
    callback_configs: Optional[DictConfig] = pop_config(cfg,
                                                        'callbacks',
                                                        must_exist=False,
                                                        default_value=None)
    algorithm_configs: Optional[DictConfig] = pop_config(cfg,
                                                         'algorithms',
                                                         must_exist=False,
                                                         default_value=None)

    # Mandatory hyperparameters for training
    device_train_batch_size: int = pop_config(cfg,
                                              'device_train_batch_size',
                                              must_exist=True)
    device_eval_batch_size: int = pop_config(cfg,
                                             'device_eval_batch_size',
                                             must_exist=True)
    max_duration: Union[int, str] = pop_config(cfg,
                                               'max_duration',
                                               must_exist=True)
    eval_interval: Union[int, str] = pop_config(cfg,
                                                'eval_interval',
                                                must_exist=True)
    precision: str = pop_config(cfg, 'precision', must_exist=True)
    max_seq_len: int = pop_config(cfg, 'max_seq_len', must_exist=True)

    # Optional parameters will be set to default values if not specified.
    default_run_name: str = os.environ.get('RUN_NAME', 'llm')
    run_name: str = pop_config(cfg,
                               'run_name',
                               must_exist=False,
                               default_value=default_run_name)
    save_folder: Optional[str] = pop_config(cfg,
                                            'save_folder',
                                            must_exist=False,
                                            default_value=None)
    save_latest_filename: str = pop_config(cfg,
                                           'save_latest_filename',
                                           must_exist=False,
                                           default_value='latest-rank{rank}.pt')
    save_overwrite: bool = pop_config(cfg,
                                      'save_overwrite',
                                      must_exist=False,
                                      default_value=False)
    save_weights_only: bool = pop_config(cfg,
                                         'save_weights_only',
                                         must_exist=False,
                                         default_value=False)
    save_filename: str = pop_config(
        cfg,
        'save_filename',
        must_exist=False,
        default_value='ep{epoch}-ba{batch}-rank{rank}.pt')
    save_interval: Union[str, int] = pop_config(cfg,
                                                'save_interval',
                                                must_exist=False,
                                                default_value='1000ba')
    save_num_checkpoints_to_keep: int = pop_config(
        cfg, 'save_num_checkpoints_to_keep', must_exist=False, default_value=-1)
    progress_bar = pop_config(cfg,
                              'progress_bar',
                              must_exist=False,
                              default_value=False)
    log_to_console: bool = pop_config(cfg,
                                      'log_to_console',
                                      must_exist=False,
                                      default_value=True)
    python_log_level: str = pop_config(cfg,
                                       'python_log_level',
                                       must_exist=False,
                                       default_value='debug')
    console_log_interval: Union[int, str] = pop_config(cfg,
                                                       'console_log_interval',
                                                       must_exist=False,
                                                       default_value='1ba')
    device_train_microbatch_size: Union[str, int] = pop_config(
        cfg,
        'device_train_microbatch_size',
        must_exist=False,
        default_value='auto')
    eval_subset_num_batches: int = pop_config(cfg,
                                              'eval_subset_num_batches',
                                              must_exist=False,
                                              default_value=-1)
    eval_first: bool = pop_config(cfg,
                                  'eval_first',
                                  must_exist=False,
                                  default_value=False)
    load_path: str = pop_config(cfg,
                                'load_path',
                                must_exist=False,
                                default_value=None)
    load_weights_only: bool = pop_config(cfg,
                                         'load_weights_only',
                                         must_exist=False,
                                         default_value=False)
    load_ignore_keys: Optional[List[str]] = pop_config(cfg,
                                                       'load_ignore_keys',
                                                       must_exist=False,
                                                       default_value=None)
    # Enable autoresume from model checkpoints if possible
    autoresume_default: bool = False
    if logged_cfg.get('run_name', None) is not None \
        and save_folder is not None \
        and not save_overwrite \
        and not save_weights_only:
        print('As run_name, save_folder, and save_latest_filename are set, \
                changing autoresume default to True...')
        autoresume_default = True
    autoresume: bool = pop_config(cfg,
                                  'autoresume',
                                  must_exist=False,
                                  default_value=autoresume_default)

    # Pop known unused parameters that are used as interpolation variables or
    # created by update_batch_size_info.
    pop_config(cfg, 'data_local', must_exist=False)
    pop_config(cfg, 'data_remote', must_exist=False)
    pop_config(cfg, 'global_seed', must_exist=False)
    pop_config(cfg, 'global_train_batch_size', must_exist=False)
    pop_config(cfg, 'n_gpus', must_exist=False)
    pop_config(cfg, 'device_train_grad_accum', must_exist=False)

    # Warn users for unused parameters
    for key in cfg:
        warnings.warn(
            f'Unused parameter {key} found in cfg. Please check your yaml to ensure this parameter is necessary.'
        )

    # Warn if fsdp is enabled but user only has 1 GPU
    if dist.get_world_size() == 1 and fsdp_config is not None:
        warnings.warn(
            'FSDP is not applicable for single-GPU training. Reverting to DDP.')
        fsdp_config = None

    # Initialize context
    init_context = process_init_device(model_config, fsdp_config)
    logged_cfg.update({'fsdp_config': fsdp_config}, merge=True)

    # Build tokenizer
    tokenizer = build_tokenizer(tokenizer_config)

    # Build Model
    with init_context:
<<<<<<< HEAD
        print('Initializing model...')
        model = build_composer_model(cfg.model, tokenizer)
        cfg.n_params = sum(p.numel() for p in model.parameters())
        print(f'{cfg.n_params=:.2e}')
=======
        if lora_config is not None:  # frozen model + trainable lora modules
            model: ComposerHFCausalLM = build_composer_peft_model(
                model_config, lora_config, tokenizer)
            print_trainable_parameters(model)  # should not be 100%
        else:  # standard model
            model = build_composer_model(model_config, tokenizer)

    # Log number of parameters
    n_params = sum(p.numel() for p in model.parameters())
    logged_cfg.update({'n_params': n_params})
>>>>>>> 148c0793

    # Dataloaders
    print('Building train loader...')
    train_loader = build_dataloader(
        train_loader_config,
        tokenizer,
        device_train_batch_size,
    )

    ## Evaluation
    print('Building eval loader...')
    evaluators = []
    if eval_loader_config is not None:
        assert model.train_metrics is not None
        eval_dataloader = build_dataloader(eval_loader_config, tokenizer,
                                           device_eval_batch_size)
        eval_metric_names = list(model.train_metrics.keys())
        eval_loader = Evaluator(label='eval',
                                dataloader=eval_dataloader,
                                metric_names=eval_metric_names)
        evaluators.append(eval_loader)

    if icl_tasks_config is not None:
        icl_evaluators, _ = build_icl_evaluators(icl_tasks_config, tokenizer,
                                                 max_seq_len,
                                                 device_eval_batch_size)
        evaluators.extend(icl_evaluators)

    # Optimizer
    optimizer = build_optimizer(optimizer_config, model)

    # Scheduler
    scheduler = build_scheduler(scheduler_config)

    # Loggers
    loggers = [
        build_logger(str(name), logger_cfg)
        for name, logger_cfg in logger_configs.items()
    ] if logger_configs else None

    # Callbacks
    callbacks = [
        build_callback(str(name), callback_cfg)
        for name, callback_cfg in callback_configs.items()
    ] if callback_configs else None

    # Algorithms
    algorithms = [
        build_algorithm(str(name), algorithm_cfg)
        for name, algorithm_cfg in algorithm_configs.items()
    ] if algorithm_configs else None

    # Build the Trainer
    print('Building trainer...')
    trainer = Trainer(
        run_name=run_name,
        seed=seed,
        model=model,
        train_dataloader=train_loader,
        eval_dataloader=evaluators,
        optimizers=optimizer,
        schedulers=scheduler,
        max_duration=max_duration,
        eval_interval=eval_interval,
        eval_subset_num_batches=eval_subset_num_batches,
        progress_bar=progress_bar,
        log_to_console=log_to_console,
        console_log_interval=console_log_interval,
        loggers=loggers,
        callbacks=callbacks,
        precision=precision,
        algorithms=algorithms,
        device_train_microbatch_size=device_train_microbatch_size,
        fsdp_config=fsdp_config,  # type: ignore
        save_folder=save_folder,
        save_filename=save_filename,
        save_latest_filename=save_latest_filename,
        save_interval=save_interval,
        save_num_checkpoints_to_keep=save_num_checkpoints_to_keep,
        save_overwrite=save_overwrite,
        save_weights_only=save_weights_only,
        load_path=load_path,
        load_weights_only=load_weights_only,
        load_ignore_keys=load_ignore_keys,
        autoresume=autoresume,
        python_log_level=python_log_level,
        dist_timeout=dist_timeout,
    )

    print('Logging config')
    log_config(logged_cfg)
    torch.cuda.empty_cache()

    # Eval first if requested
    if eval_first and trainer.state.timestamp.batch.value == 0:
        trainer.eval()

    print('Starting training...')
    trainer.fit()

    print('Done.')


if __name__ == '__main__':
    yaml_path, args_list = sys.argv[1], sys.argv[2:]
    with open(yaml_path) as f:
        yaml_cfg = om.load(f)
    cli_cfg = om.from_cli(args_list)
    cfg = om.merge(yaml_cfg, cli_cfg)
    assert isinstance(cfg, DictConfig)
    main(cfg)<|MERGE_RESOLUTION|>--- conflicted
+++ resolved
@@ -103,55 +103,9 @@
     return COMPOSER_MODEL_REGISTRY[model_cfg.name](model_cfg, tokenizer)
 
 
-<<<<<<< HEAD
+
 def build_dataloader(cfg: DictConfig, tokenizer: PreTrainedTokenizerBase, device_batch_size: int):
-=======
-def build_composer_peft_model(
-        model_cfg: DictConfig, lora_cfg: DictConfig,
-        tokenizer: PreTrainedTokenizerBase) -> ComposerHFCausalLM:
-    try:
-        from peft import LoraConfig, get_peft_model
-    except ImportError as e:
-        raise ImportError(
-            'Error importing from peft. Please verify that peft and peft utils '
-            +
-            'are installed by running `pip install -e .[peft]` from `llm-foundry/`. '
-            + f'Error encountered: {e}')
-
-    # 1) loads a hf model, 2) adds peft modules, 3) wraps it in a ComposerHFCausalLM.
-    print('Building Lora config...')
-    lora_cfg = LoraConfig(**lora_cfg.args)
-
-    print('Building model from HuggingFace checkpoint...')
-    model = MPTForCausalLM.from_pretrained(
-        model_cfg.pretrained_model_name_or_path, trust_remote_code=True)
-    print('Model built!')
-
-    print('Adding Lora modules...')
-    model = get_peft_model(model, lora_cfg)
-    print('Lora modules added!')
-
-    model = ComposerHFCausalLM(model, tokenizer)
-
-    return model
-
-
-def print_trainable_parameters(model: torch.nn.Module) -> None:
-    # Prints the number of trainable parameters in the model.
-    trainable_params = 0
-    all_param = 0
-    for _, param in model.named_parameters():
-        all_param += param.numel()
-        if param.requires_grad:
-            trainable_params += param.numel()
-    print(
-        f'trainable params: {trainable_params} || all params: {all_param} || trainable%: {100 * trainable_params / all_param}'
-    )
-
-
-def build_dataloader(cfg: DictConfig, tokenizer: PreTrainedTokenizerBase,
-                     device_batch_size: int):
->>>>>>> 148c0793
+
     if cfg.name == 'text':
         return build_text_dataloader(
             cfg,
@@ -391,23 +345,13 @@
 
     # Build Model
     with init_context:
-<<<<<<< HEAD
         print('Initializing model...')
         model = build_composer_model(cfg.model, tokenizer)
-        cfg.n_params = sum(p.numel() for p in model.parameters())
-        print(f'{cfg.n_params=:.2e}')
-=======
-        if lora_config is not None:  # frozen model + trainable lora modules
-            model: ComposerHFCausalLM = build_composer_peft_model(
-                model_config, lora_config, tokenizer)
-            print_trainable_parameters(model)  # should not be 100%
-        else:  # standard model
-            model = build_composer_model(model_config, tokenizer)
 
     # Log number of parameters
     n_params = sum(p.numel() for p in model.parameters())
     logged_cfg.update({'n_params': n_params})
->>>>>>> 148c0793
+
 
     # Dataloaders
     print('Building train loader...')
